import { useState, useEffect, useCallback } from "react";
import { Link } from "react-router-dom";
import { useAccount } from "wagmi";
import { Button } from "@/components/ui/button";
import { Card, CardContent, CardHeader, CardTitle } from "@/components/ui/card";
import { Badge } from "@/components/ui/badge";
import { WalletButton } from "@/components/WalletConnect";
import { Leaderboard } from "@/components/Leaderboard";
import { PotionGrid } from "@/components/PotionGrid";
import { type UserStats, LeaderboardEntry } from "@/lib/contract";
import { useToast } from "@/hooks/use-toast";
import {
  Beaker,
  ArrowLeft,
  Sparkles,
  Trophy,
  TrendingUp,
  Loader2,
} from "lucide-react";
import { usePotionContract } from "@/hooks/usePotionContract";
import { initializeFHE } from "@/lib/fhe";

export const Game = () => {
  const { address, isConnected } = useAccount();
  const { toast } = useToast();
  const { isLoading, submitPotion, fetchLeaderboard } = usePotionContract();

  const [selectedPotions, setSelectedPotions] = useState<number[]>([]);
  const [isSubmitting, setIsSubmitting] = useState(false);
  const [userStats, setUserStats] = useState<UserStats | null>(null);
  const [lastScore, setLastScore] = useState<number | null>(null);
  const [isNewHighScore, setIsNewHighScore] = useState(false);
  const [entries, setEntries] = useState<LeaderboardEntry[]>([]);

  const MAX_SELECTION = 5;

  /**
   * Fetch and update leaderboard data
   * Updates both global leaderboard and user-specific stats
   */
  const retrieveLB = useCallback(() => {
    fetchLeaderboard().then((results) => {
      if (!results) return;
      const newEntries = results
        .sort((a, b) => b.guess - a.guess)
        .map((result, i) => ({
          address: result.player,
          score: result.guess,
          rank: i + 1,
        }));
      setEntries(newEntries);
      const user = newEntries.find(
<<<<<<< HEAD
        (entry) => entry.address?.toLowerCase() === address?.toLowerCase()
=======
        (entry) => entry.address.toLowerCase() === address?.toLowerCase()
>>>>>>> 2134f3ac
      );
      if (user) {
        setUserStats({
          address: address!,
          highestScore: user.score,
          currentRank: user.rank,
        });
      }
    });
  }, [address, fetchLeaderboard]);

  useEffect(() => {
    initializeFHE()
      .then(() => retrieveLB())
      .catch((error) => {
        toast({
          title: "Initialization Error",
          description: "Failed to initialize encryption system. Please refresh the page.",
          variant: "destructive",
        });
      });
  }, [retrieveLB, toast]);

  // Fetch user stats when connected
  useEffect(() => {
    if (address && isConnected) {
      retrieveLB();
    }
  }, [address, isConnected, retrieveLB]);

  const handlePotionSelect = (potionId: number) => {
    setSelectedPotions((prev) => {
      if (prev.includes(potionId)) {
        return prev.filter((id) => id !== potionId);
      } else if (prev.length < MAX_SELECTION) {
        return [...prev, potionId];
      } else {
        toast({
          title: "Maximum potions selected",
          description: `You can only select up to ${MAX_SELECTION} potions!`,
          variant: "destructive",
        });
        return prev;
      }
    });
  };

  const handleBrewPotion = async () => {
    if (selectedPotions.length === 0) {
      toast({
        title: "No potions selected",
        description: "Please select at least one potion to brew!",
        variant: "destructive",
      });
      return;
    }

    setIsSubmitting(true);
    setIsNewHighScore(false);

    try {
      const { decrypted: result, isHighest } = await submitPotion(selectedPotions);

      if (result) {
        setLastScore(Number(result));
        setIsNewHighScore(isHighest);

        if (isHighest) {
          toast({
            title: "🎉 NEW HIGH SCORE! 🎉",
            description: `Legendary brew! You scored ${Number(result).toLocaleString()} points!`,
          });
        } else {
          toast({
            title: "Potion Brewed Successfully",
            description: `You scored ${Number(result).toLocaleString()} points. Keep experimenting to beat your high score!`,
          });
        }

        // Update user stats if connected
        if (address && isConnected) {
          retrieveLB();
        }

        // Clear selection
        setSelectedPotions([]);
      }
    } catch (error) {
      const errorMessage = error instanceof Error ? error.message : "Transaction failed";
      toast({
        title: "Brewing Failed",
        description: errorMessage.includes("rejected") 
          ? "Transaction was rejected. Please try again."
          : "Failed to brew potion. Please check your connection and try again.",
        variant: "destructive",
      });
    } finally {
      setIsSubmitting(false);
    }
  };

  return (
    <div className="min-h-screen bg-background">
      {/* Header */}
      <header className="border-b border-border/50 bg-card/50 backdrop-blur-sm sticky top-0 z-50">
        <div className="container mx-auto px-4 py-4">
          <div className="flex items-center justify-between">
            <div className="flex items-center gap-4">
              <Link to="/">
                <Button variant="ghost" size="sm" className="gap-2">
                  <ArrowLeft className="h-4 w-4" />
                  Back
                </Button>
              </Link>
              <div className="flex items-center gap-3">
                <Beaker className="h-6 w-6 text-magic-purple animate-glow" />
                <h1 className="text-xl font-bold bg-gradient-to-r from-magic-purple to-magic-gold bg-clip-text text-transparent">
                  Alchemy Workshop
                </h1>
              </div>
            </div>
            <WalletButton />
          </div>
        </div>
      </header>

      <main className="container mx-auto px-4 py-8">
        <div className="max-w-7xl mx-auto">
          <div className="grid lg:grid-cols-3 gap-8">
            {/* Main Game Area */}
            <div className="lg:col-span-2 space-y-8">
              {/* Connected Wallet Display */}
              {isConnected && address && (
                <Card className="potion-card">
                  <CardContent className="p-4">
                    <div className="flex items-center justify-between">
                      <div>
                        <p className="text-sm text-muted-foreground">
                          Connected Alchemist:
                        </p>
                        <p className="font-mono text-foreground">{address}</p>
                      </div>
                      <Badge
                        variant="secondary"
                        className="bg-magic-purple/20 text-magic-purple"
                      >
                        ⚡ Connected
                      </Badge>
                    </div>
                  </CardContent>
                </Card>
              )}

              {/* Potion Selection */}
              <Card className="potion-card">
                <CardHeader>
                  <CardTitle className="flex items-center gap-3">
                    <Sparkles className="h-6 w-6 text-magic-gold" />
                    Mix Your Potion
                    <Badge variant="secondary" className="ml-auto">
                      {selectedPotions.length}/{MAX_SELECTION}
                    </Badge>
                  </CardTitle>
                  <p className="text-muted-foreground">
                    Select up to {MAX_SELECTION} potions to combine into a
                    powerful elixir. Each unique combination yields different
                    scores!
                  </p>
                </CardHeader>
                <CardContent>
                  <PotionGrid
                    selectedPotions={selectedPotions}
                    onPotionSelect={handlePotionSelect}
                    disabled={isSubmitting}
                  />

                  <div className="mt-6 flex flex-col items-center gap-4">
                    <Button
                      onClick={handleBrewPotion}
                      disabled={selectedPotions.length === 0 || isSubmitting}
                      size="lg"
                      className="magical-button gap-3 text-lg px-8"
                    >
                      {isSubmitting ? (
                        <>
                          <Loader2 className="h-5 w-5 animate-spin" />
                          Brewing Your Potion...
                        </>
                      ) : (
                        <>
                          <Beaker className="h-5 w-5" />
                          Brew Potion ({selectedPotions.length}/{MAX_SELECTION})
                        </>
                      )}
                    </Button>

                    {isSubmitting && (
                      <p className="text-sm text-muted-foreground animate-pulse">
                        🔮 Mixing magical ingredients...
                      </p>
                    )}
                  </div>
                </CardContent>
              </Card>

              {/* Last Score Display */}
              {lastScore !== null && (
                <Card
                  className={`potion-card ${
                    isNewHighScore ? "animate-glow border-magic-gold" : ""
                  }`}
                >
                  <CardContent className="p-6 text-center">
                    <div className="mb-2">
                      <Trophy
                        className={`h-8 w-8 mx-auto ${
                          isNewHighScore
                            ? "text-magic-gold"
                            : "text-muted-foreground"
                        }`}
                      />
                    </div>
                    <h3
                      className={`text-2xl font-bold mb-1 ${
                        isNewHighScore ? "text-magic-gold" : "text-foreground"
                      }`}
                    >
                      {isNewHighScore
                        ? "🎉 NEW HIGH SCORE! 🎉"
                        : "Latest Score"}
                    </h3>
                    <p className="text-3xl font-bold text-magic-purple mb-2">
                      {lastScore.toLocaleString()}
                    </p>
                    <p className="text-muted-foreground">
                      {isNewHighScore
                        ? "Legendary brew! You've surpassed your previous best!"
                        : "Keep experimenting with different combinations!"}
                    </p>
                  </CardContent>
                </Card>
              )}
            </div>

            {/* Sidebar */}
            <div className="space-y-6">
              {/* User Stats */}
              {userStats && (
                <Card className="potion-card">
                  <CardHeader>
                    <CardTitle className="flex items-center gap-2">
                      <TrendingUp className="h-5 w-5 text-magic-purple" />
                      Your Progress
                    </CardTitle>
                  </CardHeader>
                  <CardContent className="space-y-4">
                    <div className="flex justify-between items-center">
                      <span className="text-muted-foreground">
                        Highest Score:
                      </span>
                      <Badge
                        variant="secondary"
                        className="text-magic-gold font-bold"
                      >
                        {userStats.highestScore.toLocaleString()}
                      </Badge>
                    </div>
                    <div className="flex justify-between items-center">
                      <span className="text-muted-foreground">
                        Current Rank:
                      </span>
                      <Badge variant="outline">#{userStats.currentRank}</Badge>
                    </div>
                  </CardContent>
                </Card>
              )}

              {/* Leaderboard */}
              <Leaderboard entries={entries} isLoading={isLoading} />
            </div>
          </div>
        </div>
      </main>
    </div>
  );
};<|MERGE_RESOLUTION|>--- conflicted
+++ resolved
@@ -50,11 +50,7 @@
         }));
       setEntries(newEntries);
       const user = newEntries.find(
-<<<<<<< HEAD
         (entry) => entry.address?.toLowerCase() === address?.toLowerCase()
-=======
-        (entry) => entry.address.toLowerCase() === address?.toLowerCase()
->>>>>>> 2134f3ac
       );
       if (user) {
         setUserStats({
@@ -72,7 +68,8 @@
       .catch((error) => {
         toast({
           title: "Initialization Error",
-          description: "Failed to initialize encryption system. Please refresh the page.",
+          description:
+            "Failed to initialize encryption system. Please refresh the page.",
           variant: "destructive",
         });
       });
@@ -116,7 +113,9 @@
     setIsNewHighScore(false);
 
     try {
-      const { decrypted: result, isHighest } = await submitPotion(selectedPotions);
+      const { decrypted: result } = await submitPotion(selectedPotions);
+      const isHighest =
+        userStats?.highestScore && Number(result) > userStats.highestScore;
 
       if (result) {
         setLastScore(Number(result));
@@ -125,12 +124,16 @@
         if (isHighest) {
           toast({
             title: "🎉 NEW HIGH SCORE! 🎉",
-            description: `Legendary brew! You scored ${Number(result).toLocaleString()} points!`,
+            description: `Legendary brew! You scored ${Number(
+              result
+            ).toLocaleString()} points!`,
           });
         } else {
           toast({
             title: "Potion Brewed Successfully",
-            description: `You scored ${Number(result).toLocaleString()} points. Keep experimenting to beat your high score!`,
+            description: `You scored ${Number(
+              result
+            ).toLocaleString()} points. Keep experimenting to beat your high score!`,
           });
         }
 
@@ -143,10 +146,11 @@
         setSelectedPotions([]);
       }
     } catch (error) {
-      const errorMessage = error instanceof Error ? error.message : "Transaction failed";
+      const errorMessage =
+        error instanceof Error ? error.message : "Transaction failed";
       toast({
         title: "Brewing Failed",
-        description: errorMessage.includes("rejected") 
+        description: errorMessage.includes("rejected")
           ? "Transaction was rejected. Please try again."
           : "Failed to brew potion. Please check your connection and try again.",
         variant: "destructive",
